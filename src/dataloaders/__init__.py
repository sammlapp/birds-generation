--- conflicted
+++ resolved
@@ -89,23 +89,6 @@
                 ])
         else:
             transforms_ops = []
-<<<<<<< HEAD
-            for op in transforms:
-                if op.lower() == "frequencymasking":
-                    transforms_ops.append(AudioTransform.FrequencyMasking(15))
-                elif op.lower() == "timemasking":
-                    transforms_ops.append(AudioTransform.TimeMasking(15))
-                elif op.lower() == "masking":
-                    transforms_ops.append(AudioTransform.FrequencyMasking(15))
-                    transforms_ops.append(AudioTransform.TimeMasking(15))
-            print("Transforms ops")
-        transforms_ops.append(T.Resize((512, 32)))
-        transforms_ops = T.Compose(transforms_ops)
-
-        self.dataset      = RawAudioDataset(data_path=self.config['train_path'], root_dir=self.config['root_dir'], classes_name=self.config['classes_name'], sr=self.config['sr'], window_length=self.config['sr']*4, spec=self.config['use_mel'], resize=self.config['resize'], return_tuple=self.config['return_tuple'], return_tuple_of3=self.config.get('return_tuple_of3', True), use_spectrogram=self.config.get('use_mel', False), use_cache=self.config.get('use_cache', True), use_rgb=self.config.get('use_rgb', False), transform=transforms_ops)
-        self.val_dataset  = RawAudioDataset(data_path=self.config['val_path'], root_dir=self.config['root_dir'], classes_name=self.config['classes_name'], sr=self.config['sr'], window_length=self.config['sr']*4, spec=self.config['use_mel'], resize=self.config['resize'], return_tuple=self.config['return_tuple'], return_tuple_of3=self.config.get('return_tuple_of3', True), use_spectrogram=self.config.get('use_mel', False), use_cache=self.config.get('use_cache', True), use_rgb=self.config.get('use_rgb', False), transform=transforms_ops)
-        self.test_dataset = RawAudioDataset(data_path=self.config['test_path'], root_dir=self.config['root_dir'], classes_name=self.config['classes_name'], sr=self.config['sr'], window_length=self.config['sr']*4, spec=self.config['use_mel'], resize=self.config['resize'], return_tuple=self.config['return_tuple'], return_tuple_of3=self.config.get('return_tuple_of3', True), use_spectrogram=self.config.get('use_mel', False), use_cache=self.config.get('use_cache', True), use_rgb=self.config.get('use_rgb', False), transform=transforms_ops)
-=======
             # for op in transforms:
                 # if op.lower() == "frequencymasking":
                     # transforms_ops.append(AudioTransform.FrequencyMasking(15))
@@ -127,7 +110,6 @@
         self.val_dataset  = AudioDataset(data_path=self.config['val_path'], root_dir=self.config['root_dir'], classes_name=self.config['classes_name'], sr=self.config['sr'], window_length=self.config['sr']*4, spec=self.config['use_mel'], resize=self.config['resize'], return_tuple=self.config['return_tuple'], return_tuple_of3=self.config.get('return_tuple_of3', True), use_spectrogram=self.config.get('use_mel', False), use_cache=self.config.get('use_cache', True), use_rgb=self.config.get('use_rgb', False))
         self.test_dataset = AudioDataset(data_path=self.config['test_path'], root_dir=self.config['root_dir'], classes_name=self.config['classes_name'], sr=self.config['sr'], window_length=self.config['sr']*4, spec=self.config['use_mel'], resize=self.config['resize'], return_tuple=self.config['return_tuple'], return_tuple_of3=self.config.get('return_tuple_of3', True), use_spectrogram=self.config.get('use_mel', False), use_cache=self.config.get('use_cache', True), use_rgb=self.config.get('use_rgb', False))
 
->>>>>>> 535f7eb8
 
     def train_dataloader(self):
         return DataLoader(self.dataset, batch_size=self.batch_size, shuffle=True, num_workers=self.config['num_workers'], pin_memory=True, collate_fn=self._custom_collate)
