  
# This is a basic workflow to help you get started with Actions

name: Birds Generation Actions

# Controls when the action will run. Triggers the workflow on push or pull request
# events but only for the master branch
on:
  push:
    branches: 
      - runs

# A workflow run is made up of one or more jobs that can run sequentially or in parallel
jobs:
  # This workflow contains a single job called "train"
  train:
    name: Training
    runs-on: [self-hosted,gpu-0]
#     strategy:
#       matrix:
#         python-version: [3.7]
  

    steps:
    - name: Checkout Code
      uses: actions/checkout@v2
      
#     - name: Activate Conda Environment
#       run: |
#         conda init zsh
#         conda activate audioGeneration         
         
<<<<<<< HEAD
    - name: Install Dependencies
      run: sh setup.sh
      
    - name: Execute trainings
      run: sh run.sh
=======
#     - name: Install Dependencies
#       run: |
#         pip install -r requirements.txt
      
    - name: Execute trainings
      run: nvidia-smi
>>>>>>> a330f2b9
<|MERGE_RESOLUTION|>--- conflicted
+++ resolved
@@ -30,17 +30,9 @@
 #         conda init zsh
 #         conda activate audioGeneration         
          
-<<<<<<< HEAD
-    - name: Install Dependencies
-      run: sh setup.sh
-      
-    - name: Execute trainings
-      run: sh run.sh
-=======
 #     - name: Install Dependencies
 #       run: |
 #         pip install -r requirements.txt
       
     - name: Execute trainings
-      run: nvidia-smi
->>>>>>> a330f2b9
+      run: nvidia-smi