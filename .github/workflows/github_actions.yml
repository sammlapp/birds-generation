  
# This is a basic workflow to help you get started with Actions

name: Birds Generation Actions

# Controls when the action will run. Triggers the workflow on push or pull request
# events but only for the master branch
on:
  push:
    branches: 
      - runs

# A workflow run is made up of one or more jobs that can run sequentially or in parallel
jobs:
  # This workflow contains a single job called "train"
  train:
    name: Training
    runs-on: [self-hosted,gpu-0]
#     strategy:
#       matrix:
#         python-version: [3.7]
  

    steps:
    - name: Checkout Code
      uses: actions/checkout@v2
      
#     - name: Activate Conda Environment
#       run: |
#         conda init zsh
#         conda activate audioGeneration         
         
#     - name: Install Dependencies
#       run: |
#         pip install -r requirements.txt
      
    - name: Execute trainings
<<<<<<< HEAD
      run: nvidia-smi
=======
      run: sh run.sh
      
>>>>>>> e9ac4709
<|MERGE_RESOLUTION|>--- conflicted
+++ resolved
@@ -35,9 +35,5 @@
 #         pip install -r requirements.txt
       
     - name: Execute trainings
-<<<<<<< HEAD
-      run: nvidia-smi
-=======
       run: sh run.sh
-      
->>>>>>> e9ac4709
+      